--- conflicted
+++ resolved
@@ -1,9 +1,5 @@
 # FUNDING.yml
 
 github: VigneshVSV
-<<<<<<< HEAD
 buy_me_a_coffee: vigneshvsv
-=======
-
 thanks.dev: gh/vigneshvsv
->>>>>>> 36c39103
