--- conflicted
+++ resolved
@@ -353,13 +353,8 @@
             if action == "write": 
                 if resource.state is None or (hasattr(instance, 'state_machine') and  
                                         instance.state_machine.current_state in resource.state):
-<<<<<<< HEAD
-                    if isinstance(arguments, dict) and len(arguments) == 1 and "value" in arguments:
-                        return prop.__set__(owner_inst, arguments["value"])
-=======
                     if isinstance(arguments, dict) and len(arguments) == 1 and 'value' in arguments:
                         return prop.__set__(owner_inst, arguments['value'])
->>>>>>> 7b51af94
                     return prop.__set__(owner_inst, arguments)
                 else: 
                     raise StateMachineError("Thing {} is in `{}` state, however attribute can be written only in `{}` state".format(
